--- conflicted
+++ resolved
@@ -2,7 +2,7 @@
  "cells": [
   {
    "cell_type": "code",
-   "execution_count": null,
+   "execution_count": 1,
    "metadata": {},
    "outputs": [],
    "source": [
@@ -25,7 +25,7 @@
   },
   {
    "cell_type": "code",
-   "execution_count": null,
+   "execution_count": 2,
    "metadata": {},
    "outputs": [],
    "source": [
@@ -44,7 +44,7 @@
   },
   {
    "cell_type": "code",
-   "execution_count": null,
+   "execution_count": 3,
    "metadata": {},
    "outputs": [],
    "source": [
@@ -56,7 +56,7 @@
   },
   {
    "cell_type": "code",
-   "execution_count": null,
+   "execution_count": 4,
    "metadata": {},
    "outputs": [],
    "source": [
@@ -70,23 +70,21 @@
   },
   {
    "cell_type": "code",
-<<<<<<< HEAD
-   "execution_count": null,
-=======
-   "execution_count": 6,
->>>>>>> 6ba25fd4
-   "metadata": {},
-   "outputs": [],
-   "source": [
-    "# model_name_or_path = os.path.join(root, \"models\", \"pangu-350M\")\n",
-<<<<<<< HEAD
+   "execution_count": 5,
+   "metadata": {},
+   "outputs": [
+    {
+     "name": "stderr",
+     "output_type": "stream",
+     "text": [
+      "Explicitly passing a `revision` is encouraged when loading a model with custom code to ensure no malicious code has been contributed in a newer revision.\n"
+     ]
+    }
+   ],
+   "source": [
+    "model_name_or_path = os.path.join(root, \"models\", \"pangu-350M\")\n",
     "# model_name_or_path = os.path.join(root, \"models\", \"pangu-2.6B\")\n",
-    "model_name_or_path = os.path.join(root, \"models\", \"glm-335M-chinese\")\n",
-=======
-    "model_name_or_path = os.path.join(root, \"models\", \"pangu-2.6B\")\n",
-    "# model_name_or_path = os.path.join(root, \"models\", \"pangu-13B\")\n",
     "# model_name_or_path = os.path.join(root, \"models\", \"glm-335M-chinese\")\n",
->>>>>>> 6ba25fd4
     "# model_name_or_path = os.path.join(root, \"models\", \"glm-10B-chinese\")\n",
     "tokenizer = AutoTokenizer.from_pretrained(model_name_or_path, use_cache=False, trust_remote_code=True)"
    ]
@@ -325,27 +323,6 @@
    "metadata": {},
    "source": [
     "# Data Processing"
-   ]
-  },
-  {
-   "cell_type": "code",
-   "execution_count": null,
-   "metadata": {},
-   "outputs": [],
-   "source": [
-    "datasets = ['csl', 'afqmc', 'iflytek', 'ocnli', 'c3', 'chid', 'tnews', 'cluewsc2020', 'cmnli', 'cmrc2018']\n",
-    "fd = os.path.join(root, \"raw\", dataset, \"dev.json\")\n",
-    "fd = os.path.join(root, \"raw\", dataset, \"train.json\")\n",
-    "fo = os.path.join(root, \"raw\", dataset, \"dev_few_shot.json\")\n",
-    "ct = 0\n",
-    "with open(fo, \"w\", encoding=\"utf-8\") as w:\n",
-    "    r = open(fi, \"r\", encoding=\"utf-8\")\n",
-    "        while True:\n",
-    "            line = r.readline()\n",
-    "            if not line:\n",
-    "                break\n",
-    "            \n",
-    "            item = json.loads(line.strip(\"\\n\"))\n"
    ]
   },
   {
