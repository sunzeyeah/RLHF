--- conflicted
+++ resolved
@@ -62,12 +62,12 @@
    "metadata": {},
    "outputs": [],
    "source": [
-    "# model_name_or_path = os.path.join(root, \"models\", \"pangu-350M\")\n",
+    "model_name_or_path = os.path.join(root, \"models\", \"pangu-350M\")\n",
     "# model_name_or_path = os.path.join(root, \"models\", \"pangu-2.6B\")\n",
     "# model_name_or_path = os.path.join(root, \"models\", \"pangu-13B\")\n",
     "# model_name_or_path = os.path.join(root, \"models\", \"glm-335M-chinese\")\n",
     "# model_name_or_path = os.path.join(root, \"models\", \"glm-10B-chinese\")\n",
-    "model_name_or_path = os.path.join(root, \"models\", \"chatglm-6B\")\n",
+    "# model_name_or_path = os.path.join(root, \"models\", \"chatglm-6B\")\n",
     "tokenizer = AutoTokenizer.from_pretrained(model_name_or_path, use_cache=False, trust_remote_code=True)\n",
     "\n",
     "# import sentencepiece\n",
@@ -942,57 +942,11 @@
     "print(df.shape)\n",
     "df.head(2)"
    ]
-  },
-  {
-   "cell_type": "markdown",
-   "metadata": {},
-   "source": [
-    "# ChatGLM"
-   ]
-  },
-  {
-   "cell_type": "code",
-   "execution_count": null,
-   "metadata": {},
-   "outputs": [],
-   "source": [
-<<<<<<< HEAD
-=======
-    "from transformers import AutoTokenizer, AutoModel\n",
-    "\n",
->>>>>>> 971255b5
-    "model = AutoModel.from_pretrained(model_name_or_path, trust_remote_code=True).half().cuda()"
-   ]
-  },
-  {
-   "cell_type": "code",
-   "execution_count": null,
-   "metadata": {},
-   "outputs": [],
-   "source": [
-<<<<<<< HEAD
-    "texts = [\n",
-    "    \"你好\", \n",
-    "    \"晚上睡不着应该怎么办\"\n",
-    "]\n",
-    "history = []\n",
-    "for text in texts:\n",
-    "    response, history = model.chat(tokenizer, text, history=history)\n",
-    "    print(f\"问：{text}\\n答：{response}\\n\")"
-=======
-    "text = \"你好\"\n",
-    "response, history = model.chat(tokenizer, text, history=[])\n",
-    "print(response)\n",
-    "text = \"晚上睡不着应该怎么办\"\n",
-    "response, history = model.chat(tokenizer, text, history=history)\n",
-    "print(response)"
->>>>>>> 971255b5
-   ]
   }
  ],
  "metadata": {
   "kernelspec": {
-   "display_name": "Python 3 (ipykernel)",
+   "display_name": "Python 3",
    "language": "python",
    "name": "python3"
   },
@@ -1006,7 +960,7 @@
    "name": "python",
    "nbconvert_exporter": "python",
    "pygments_lexer": "ipython3",
-   "version": "3.9.12"
+   "version": "3.7.4"
   }
  },
  "nbformat": 4,
